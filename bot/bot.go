package bot

import (
	"bytes"
	"context"
	"fmt"
	"io/ioutil"
	"math/rand"
	"net/http"
	"net/url"
	"os"
	"regexp"
	"strconv"
	"strings"
	"time"

	"cloud.google.com/go/datastore"
	"cloud.google.com/go/trace"
	"github.com/ChimeraCoder/anaconda"
	"github.com/nlopes/slack"
)

type (
	slackChan struct {
		description string
		slackID     string
		welcome     bool
		special     bool
	}

	// Client is the HTTP client
	Client interface {
		Do(r *http.Request) (*http.Response, error)
	}

	// Logger function
	Logger func(message string, args ...interface{})

	// Bot structure
	Bot struct {
		id          string
		msgprefix   string
		gerritLink  string
		name        string
		token       string
		version     string
		users       map[string]string
		client      Client
		devMode     bool
		emojiRE     *regexp.Regexp
		slackLinkRE *regexp.Regexp
		channels    map[string]slackChan
		slackBotAPI *slack.Client
		twitterAPI  *anaconda.TwitterApi
		logf        Logger
		dsClient    *datastore.Client
		traceClient *trace.Client
		opsChannel  string

		goTimeLastNotified time.Time
	}

	slackHandler func(context.Context, *Bot, *slack.MessageEvent)
)

var welcomeMessage = ""

func (b *Bot) getID(ctx context.Context) (string, error) {
	ai, err := b.slackBotAPI.AuthTestContext(ctx)
	if err != nil {
		return "U1XK0CWSZ", err // This is the old hard coded id
	}
	return ai.UserID, nil
}

// Init must be called before anything else in order to initialize the bot
func (b *Bot) Init(ctx context.Context, rtm *slack.RTM, span *trace.Span, opsChannel string) error {
	initSpan := span.NewChild("b.Init")
	defer initSpan.Finish()

	b.opsChannel = opsChannel

	b.logf("Determining bot / user IDs")

	var err error
	b.id, err = b.getID(ctx)
	if err != nil {
		b.logf("Error getting bot user id: %s\n", err)
	}

	b.msgprefix = strings.ToLower("<@" + b.id + ">")

	b.logf("Determining channels ID\n")
	childSpan := initSpan.NewChild("slackApi.GetChannels")
	publicChannels, err := b.slackBotAPI.GetChannelsContext(ctx, true)
	childSpan.Finish()
	if err != nil {
		return err
	}

	for _, channel := range publicChannels {
		channelName := strings.ToLower(channel.Name)
		if chn, ok := b.channels[channelName]; ok {
			chn.slackID = "#" + channel.ID
			b.channels[channelName] = chn
		}
	}

	b.logf("Determining groups ID\n")
	childSpan = initSpan.NewChild("slackApi.GetGroups")

	botGroups, err := b.slackBotAPI.GetGroupsContext(ctx, true)
	if err != nil {
		return fmt.Errorf("failed to get groups: %v", err)
	}

	childSpan.Finish()
	if err != nil {
		return err
	}

	for _, group := range botGroups {
		groupName := strings.ToLower(group.Name)
		if chn, ok := b.channels[groupName]; ok && b.channels[groupName].slackID == "" {
			chn.slackID = group.ID
			b.channels[groupName] = chn
		}
	}

<<<<<<< HEAD
	b.logf("Initialized %s with ID (%q) and msgprefix (%q) \n", b.name, b.id, b.msgprefix)
	if b.opsChannel != "" {
		params := slack.PostMessageParameters{AsUser: true}
		childSpan = initSpan.NewChild("b.AnnouncingStartupFinish")
		//TODO: This is the hard coded channel id of #gobridge-ops
		_, _, err = b.slackBotAPI.PostMessageContext(ctx, b.opsChannel, fmt.Sprintf(`Deployed version: %s`, b.version), params)
		childSpan.Finish()
=======
	b.logf("Initialized %s with ID: %s\n", b.name, b.id)
	params := slack.PostMessageParameters{AsUser: true}
	childSpan = initSpan.NewChild("b.AnnouncingStartupFinish")
	_, _, err = b.slackBotAPI.PostMessageContext(ctx, b.users["dlsniper"], fmt.Sprintf(`Deployed version: %s`, b.version), params)
	childSpan.Finish()
>>>>>>> 3b4eac45

		if err != nil {
			b.logf(`failed to deploy version: %s`, b.version)
		}
	}

	welcomeMessage = `,


Welcome to the Gophers Slack channel.
This Slack is meant to connect gophers from all over the world in a central place.
There is also a forum: https://forum.golangbridge.org, you might want to check it out as well.
We have a few rules that you can see here: http://coc.golangbridge.org.

Here's a list of a few channels you could join:
`

	for idx, val := range b.channels {
		if !val.welcome {
			continue
		}
		welcomeMessage += `<` + val.slackID + `|` + idx + `> -> ` + val.description + "\n"
	}

	welcomeMessage += `

If you want more suggestions, type "recommended channels".
There are quite a few other channels, depending on your interests or location (we have city / country wide channels).
Just click on the channel list and search for anything that crosses your mind.

To share code, you should use: https://play.golang.org/ as it makes it easy for others to help you.

If you are new to Go and want a copy of the Go In Action book, https://www.manning.com/books/go-in-action, please send an email to @wkennedy at bill@ardanlabs.com

If you are interested in a free copy of the Go Web Programming book by Sau Sheong Chang, @sausheong, please send him an email at sausheong@gmail.com

In case you want to customize your profile picture, you can use https://gopherize.me/ to create a custom gopher.

Final thing, #general might be too chatty at times but don't be shy to ask your Go related question.


Now, enjoy the community and have fun.`

	return err
}

// TeamJoined is called when the someone joins the team
func (b *Bot) TeamJoined(event *slack.TeamJoinEvent) {
	span := b.traceClient.NewSpan("b.TeamJoined")
	defer span.Finish()

	/*
		if b.devMode {
			return
		}
	*/

	message := `Hello ` + event.User.Name + welcomeMessage

	params := slack.PostMessageParameters{AsUser: true, LinkNames: 1}
	ctx := trace.NewContext(context.Background(), span)
	_, _, err := b.slackBotAPI.PostMessageContext(ctx, event.User.ID, message, params)
	if err != nil {
		b.logf("%s\n", err)
		return
	}
}

func (b *Bot) isBotMessage(event *slack.MessageEvent, eventText string) bool {
	prefixes := []string{
		b.msgprefix,
		"gopher", // emoji :gopher: or text `gopher`
	}

	for _, p := range prefixes {
		if strings.HasPrefix(eventText, p) {
			return true
		}
	}

	return strings.HasPrefix(event.Channel, "D") // direct message
}

func (b *Bot) trimBot(msg string) string {
	msg = strings.Replace(msg, strings.ToLower(b.msgprefix), "", 1)
	msg = strings.TrimPrefix(msg, "gopher")
	msg = strings.Trim(msg, " :\n")

	return msg
}

// limit access to certain functionality
func (b *Bot) specialRestrictions(restriction string, event *slack.MessageEvent) bool {
	switch restriction {
	case "golang_cls":
		return event.Channel == b.channels["golang_cls"].slackID
	}
	return false
}

var (
	// Generic responses to all messages
	containsToReactions = map[string]struct {
		reactions []string
		rand      bool
	}{
		"︵":                          {reactions: []string{"┬─┬ノ( º _ ºノ)"}},
		"彡":                          {reactions: []string{"┬─┬ノ( º _ ºノ)"}},
		"my adorable little gophers": {reactions: []string{"gopher"}},
		"bbq":                        {reactions: []string{"bbqgopher"}},
		"buffalo":                    {reactions: []string{"gobuffalo"}},
		"gobuffalo":                  {reactions: []string{"gobuffalo"}},
		"ghost":                      {reactions: []string{"ghost"}},
		"ermergerd":                  {reactions: []string{"dragon"}},
		"ermahgerd":                  {reactions: []string{"dragon"}},
		"dragon":                     {reactions: []string{"dragon"}},
		"spacex":                     {reactions: []string{"rocket"}},
		"beer me":                    {reactions: []string{"beer", "beers"}},
		"spacemacs":                  {reactions: []string{"spacemacs"}},
		"emacs":                      {reactions: []string{"vim"}, rand: true},
		"vim":                        {reactions: []string{"emacs"}, rand: true},
	}

	reactWithMessage = map[string]struct{}{
		"︵": {},
		"彡": {},
	}

	// Bot-directed message reactions / responses from here down
	botEventTextToFunc = map[string]slackHandler{
		"newbie resources":     newbieResourcesPublic,
		"newbie resources pvt": newbieResourcesPrivate,
		"recommended channels": recommendedChannels,
		"flip coin":            flipCoin,
		"flip a coin":          flipCoin,
		"version":              botVersion,
		"where do you live?":   stack,
		"stack":                stack,
	}

	botEventTextToResponse = map[string][]string{
		"recommended blogs": {
			`Here are some popular blog posts and Twitter accounts you should follow:`,
			`- Peter Bourgon <https://twitter.com/peterbourgon|@peterbourgon> - <https://peter.bourgon.org/blog>`,
			`- Carlisia Campos <https://twitter.com/carlisia|@carlisia>`,
			`- Dave Cheney <https://twitter.com/davecheney|@davecheney> - <http://dave.cheney.net>`,
			`- Jaana Burcu Dogan <https://twitter.com/rakyll|@rakyll> - <http://golang.rakyll.org>`,
			`- Jessie Frazelle <https://twitter.com/jessfraz|@jessfraz> - <https://blog.jessfraz.com>`,
			`- William "Bill" Kennedy <https://twitter.com|@goinggodotnet> - <https://www.goinggo.net>`,
			`- Brian Ketelsen <https://twitter.com/bketelsen|@bketelsen> - <https://www.brianketelsen.com/blog>`,
		},
		"books": {
			`Here are some popular books you can use to get started:`,
			`- William Kennedy, Brian Ketelsen, Erik St. Martin Go In Action <https://www.manning.com/books/go-in-action>`,
			`- Alan A A Donovan, Brian W Kernighan The Go Programming Language <https://www.gopl.io>`,
			`- Mat Ryer Go Programming Blueprints 2nd Edition <https://www.packtpub.com/application-development/go-programming-blueprints-second-edition>`,
		},
		"oss help wanted": {
			`Here's a list of projects which could need some help from contributors like you: <https://github.com/corylanou/oss-helpwanted>`,
		},
		"working with forks": {
			`Here's how to work with package forks in Go: <http://blog.sgmansfield.com/2016/06/working-with-forks-in-go/>`,
		},
		"block forever": {
			`Here's how to block forever in Go: <http://blog.sgmansfield.com/2016/06/how-to-block-forever-in-go/>`,
		},
		"http timeouts": {
			`Here's a blog post which will help with http timeouts in Go: <https://blog.cloudflare.com/the-complete-guide-to-golang-net-http-timeouts/>`,
		},
		"slices": {
			`The following posts will explain how slices, maps and strings work in Go:`,
			`- <https://blog.golang.org/go-slices-usage-and-internals>`,
			`- <https://blog.golang.org/slices>`,
			`- <https://blog.golang.org/strings>`,
		},
		"database tutorial": {
			`Here's how to work with database/sql in Go: <http://go-database-sql.org/>`,
		},
		"package layout": {
			`These articles will explain how to organize your Go packages:`,
			`- <https://rakyll.org/style-packages/>`,
			`- <https://medium.com/@benbjohnson/standard-package-layout-7cdbc8391fc1#.ds38va3pp>`,
			`- <https://peter.bourgon.org/go-best-practices-2016/#repository-structure>`,
			``,
			`This article will help you understand the design philosophy for packages: <https://www.goinggo.net/2017/02/design-philosophy-on-packaging.html>`,
		},
		"idiomatic go": {
			`Tips on how to write idiomatic Go code <https://dmitri.shuralyov.com/idiomatic-go>`,
		},
		"avoid gotchas": {
			`Read this article if you want to understand and avoid common gotchas in Go <https://divan.github.io/posts/avoid_gotchas>`,
		},
		"source code": {
			`My source code is here <https://github.com/gopheracademy/gopher>`,
		},
		"dependency injection": {
			`If you'd like to learn more about how to use Dependency Injection in Go, please review this post:`,
			`- <https://appliedgo.net/di/>`,
		},
		"pointer performance": {
			`The answer to whether using a pointer offers a performance gain is complex and is not always the case. Please read these posts for more information:`,
			`- <https://medium.com/@vCabbage/go-are-pointers-a-performance-optimization-a95840d3ef85>`,
			`- <https://segment.com/blog/allocation-efficiency-in-high-performance-go-services/>`,
		},
		"help": {
			`Here's a list of supported commands`,
			"- `newbie resources` -> get a list of newbie resources",
			"- `newbie resources pvt` -> get a list of newbie resources as a private message",
			"- `recommended channels` -> get a list of recommended channels",
			"- `oss help` -> help the open-source community",
			"- `work with forks` -> how to work with forks of packages",
			"- `idiomatic go` -> learn how to write more idiomatic Go code",
			"- `block forever` -> how to block forever",
			"- `http timeouts` -> tutorial about dealing with timeouts and http",
			"- `database tutorial` -> tutorial about using sql databases",
			"- `package layout` -> learn how to structure your Go package",
			"- `avoid gotchas` -> avoid common gotchas in Go",
			"- `library for <name>` -> search a go package that matches <name>",
			"- `flip a coin` -> flip a coin",
			"- `source code` -> location of my source code",
			"- `where do you live?` OR `stack` -> get information about where the tech stack behind @gopher",
		},
		"gopath": {
			"Your project should be structured as follows:",
			"```GOPATH=~/go",
			"~/go/src/sourcecontrol/username/project/```",
			"Whilst you _can_ get around the GOPATH, it's ill-advised. Read more about the GOPATH here: https://github.com/golang/go/wiki/GOPATH",
		},
	}

	botEventTextToResponseAliases = map[string]string{
		"recommended":          "recommended blogs",
		"oss help":             "oss help wanted",
		"work with forks":      "working with forks",
		"how to block forever": "block forever",
		"slice internals":      "slices",
		"databases":            "database tutorial",
		"gotchas":              "avoid gotchas",
		"source":               "source code",
		"package structure":    "package layout",
		"project structure":    "package layout",
		"project layout":       "package layout",
		"di":                   "dependency injection",
		"gopath problem":       "gopath",
		"issue with gopath":    "gopath",
		"help with gopath":     "gopath",
	}

	botPrefixToFunc = map[string]slackHandler{
		"xkcd:":       xkcd,
		"library for": searchLibrary,
		"share cl":    shareCL,
	}

	botContainsToReactions = map[string][]string{
		"thank":  {"gopher"},
		"cheers": {"gopher"},
		"hello":  {"gopher"},
	}

	botHasPrefixToReactions = map[string][]string{
		"wave": {"wave", "gopher"},
	}
)

// HandleMessage will process the incoming message and repspond appropriately
func (b *Bot) HandleMessage(event *slack.MessageEvent) {
	if event.BotID != "" || event.User == "" || event.SubType == "bot_message" {
		return
	}

	eventText := strings.Trim(strings.ToLower(event.Text), " \n\r")

	if b.devMode {
		b.logf("%#v\n", *event)
		b.logf("got message: %s\n", eventText)
		b.logf("isBotMessage: %t\n", b.isBotMessage(event, eventText))
		b.logf("channel: %s -> message: %q\n", event.Channel, b.trimBot(eventText))
	}

	span := b.traceClient.NewSpan("b.HandleMessage")
	span.SetLabel("eventText", eventText)
	defer span.Finish()

	ctx := trace.NewContext(context.Background(), span)

	// On messages containing song links, share alternate music platforms in thread
	songLinkHandler(ctx, b, event)

	// Reactions to all messages (including those not directed at the bot)
	// that contain a certain string
	for needle, tr := range containsToReactions {
		if strings.Contains(eventText, needle) {
			if _, ok := reactWithMessage[needle]; ok {
				if !tr.rand || rand.Intn(150) == 0x2A {
					for _, reaction := range tr.reactions {
						respond(ctx, b, event, reaction)
					}
				}
			} else {
				if !tr.rand || rand.Intn(150) == 0x2A {
					for _, reaction := range tr.reactions {
						b.reactToEvent(ctx, event, reaction)
					}
				}
			}
			return
		}
	}

	if strings.HasPrefix(eventText, "ghd/") {
		b.godoc(ctx, event, "github.com/", 4)
		return
	}

	if strings.HasPrefix(eventText, "d/") {
		b.godoc(ctx, event, "", 2)
		return
	}

	if !strings.Contains(eventText, "nolink") &&
		event.File != nil &&
		(event.File.Filetype == "go" || event.File.Filetype == "text") {
		b.suggestPlayground(ctx, event)
		return
	}

	// We assume that the user actually wanted to have a code snippet shared
	if !strings.HasPrefix(eventText, "nolink") &&
		strings.Count(eventText, "\n") > 9 {
		b.suggestPlayground2(ctx, event)
		return
	}

	// All messages past this point are directed to @gopher itself
	if !b.isBotMessage(event, eventText) {
		return
	}

	eventText = b.trimBot(eventText)
	if b.devMode {
		b.logf("message: %q\n", eventText)
	}

	// Responses that need some logic behind them
	if responseFunc, ok := botEventTextToFunc[eventText]; ok {
		responseFunc(ctx, b, event)
		return
	}

	// Responses that are just a canned string response
	if responseLines, ok := botEventTextToResponse[eventText]; ok {
		response := strings.Join(responseLines, "\n")
		respond(ctx, b, event, response)
		return
	}

	// aliases for the above canned responses
	if key, ok := botEventTextToResponseAliases[eventText]; ok {
		if responseLines, ok := botEventTextToResponse[key]; ok {
			response := strings.Join(responseLines, "\n")
			respond(ctx, b, event, response)
			return
		}

		b.logf("Bad response alias: %v", eventText)
		return
	}

	// Reacting based on if the message contains a needle
	for needle, reactions := range botContainsToReactions {
		if strings.Contains(eventText, needle) {
			for _, reaction := range reactions {
				b.reactToEvent(ctx, event, reaction)
			}
			return
		}
	}

	// Reacting based on a prefix of the message
	for prefix, reactions := range botHasPrefixToReactions {
		if strings.HasPrefix(eventText, prefix) {
			for _, reaction := range reactions {
				b.reactToEvent(ctx, event, reaction)
			}
			return
		}
	}

	// More responses that need some logic behind them
	for prefix, responseFunc := range botPrefixToFunc {
		if strings.HasPrefix(eventText, prefix) {
			responseFunc(ctx, b, event)
			return
		}
	}
}

func newbieResourcesPublic(ctx context.Context, b *Bot, event *slack.MessageEvent) {
	newbieResources(ctx, b, event, false)
}

func newbieResourcesPrivate(ctx context.Context, b *Bot, event *slack.MessageEvent) {
	newbieResources(ctx, b, event, true)
}

func newbieResources(ctx context.Context, b *Bot, event *slack.MessageEvent, private bool) {
	newbieResources := slack.Attachment{
		Text: `First you should take the language tour: <https://tour.golang.org/>

Then, you should visit:
 - <https://golang.org/doc/code.html> to learn how to organize your Go workspace
 - <https://golang.org/doc/effective_go.html> be more effective at writing Go
 - <https://golang.org/ref/spec> learn more about the language itself
 - <https://golang.org/doc/#articles> a lot more reading material

There are some awesome websites as well:
 - <https://blog.gopheracademy.com> great resources for Gophers in general
 - <http://gotime.fm> awesome weekly podcast of Go awesomeness
 - <https://gobyexample.com> examples of how to do things in Go
 - <http://go-database-sql.org> how to use SQL databases in Go
 - <https://dmitri.shuralyov.com/idiomatic-go> tips on how to write more idiomatic Go code
 - <https://divan.github.io/posts/avoid_gotchas> will help you avoid gotchas in Go
 - <https://golangbot.com> tutorials to help you get started in Go

There's also an exhaustive list of videos <http://gophervids.appspot.com> related to Go from various authors.

If you prefer books, you can try these:
 - <http://www.golangbootcamp.com/book>
 - <http://gopl.io/>
 - <https://www.manning.com/books/go-in-action> (if you e-mail @wkennedy at bill@ardanlabs.com you can get a free copy for being part of this Slack)

If you want to learn how to organize your Go project, make sure to read: <https://medium.com/@benbjohnson/standard-package-layout-7cdbc8391fc1#.ds38va3pp>.
Once you are accustomed to the language and syntax, you can read this series of articles for a walkthrough the various standard library packages: <https://medium.com/go-walkthrough>.

Finally, <https://github.com/golang/go/wiki#learning-more-about-go> will give a list of even more resources to learn Go`,
	}

	params := slack.PostMessageParameters{AsUser: true}
	params.Attachments = []slack.Attachment{newbieResources}
	whereTo := event.Channel
	if private {
		whereTo = event.User
	}
	_, _, err := b.slackBotAPI.PostMessageContext(ctx, whereTo, "Here are some resources you should check out if you are learning / new to Go:", params)
	if err != nil {
		b.logf("%s\n", err)
		return
	}
}

func recommendedChannels(ctx context.Context, b *Bot, event *slack.MessageEvent) {
	message := slack.Attachment{}

	for idx, val := range b.channels {
		if val.special {
			continue
		}
		message.Text += `- <` + val.slackID + `|` + idx + `> -> ` + val.description + "\n"
	}

	params := slack.PostMessageParameters{AsUser: true}
	params.Attachments = []slack.Attachment{message}
	_, _, err := b.slackBotAPI.PostMessageContext(ctx, event.User, "Here is a list of recommended channels:", params)
	if err != nil {
		b.logf("%s\n", err)
		return
	}
}

func (b *Bot) suggestPlayground(ctx context.Context, event *slack.MessageEvent) {
	if event.File == nil /*|| b.devMode */ {
		return
	}

	info, _, _, err := b.slackBotAPI.GetFileInfoContext(ctx, event.File.ID, 0, 0)
	if err != nil {
		b.logf("error while getting file info: %v", err)
		return
	}

	if info.Lines < 6 || info.PrettyType == "Plain Text" {
		return
	}

	req, err := http.NewRequest("GET", info.URLPrivateDownload, nil)
	if err != nil {
<<<<<<< HEAD
		b.logf("error creating playground request: ", err)
		return
	}
=======
		b.logf("failed to build GET request to %q: %v\n", info.URLPrivateDownload, err)
		return
	}

>>>>>>> 3b4eac45
	req.Header.Add("User-Agent", "Gophers Slack bot")
	req.Header.Add("Authorization", "Bearer "+b.token)
	req = req.WithContext(ctx)

	resp, err := b.client.Do(req)
	if err != nil {
		b.logf("error while fetching the file %v\n", err)
		return
	}

	file, err := ioutil.ReadAll(resp.Body)
	resp.Body.Close()
	if err != nil {
		b.logf("error while reading the file %v\n", err)
		return
	}

	requestBody := bytes.NewBuffer(file)

	req, err = http.NewRequest("POST", "https://play.golang.org/share", requestBody)
	if err != nil {
		b.logf("failed to get playground link: %v", err)
		return
	}
	req.Header.Set("Content-Type", "application/x-www-form-urlencoded; charset=UTF-8")
	req.Header.Add("User-Agent", "Gophers Slack bot")
	req.Header.Add("Content-Length", strconv.Itoa(len(file)))
	req = req.WithContext(ctx)

	resp, err = b.client.Do(req)
	if err != nil {
		b.logf("failed to get playground link: %v", err)
		return
	}
	defer resp.Body.Close()

	if resp.StatusCode != 200 {
		b.logf("got non-200 response: %v", resp.StatusCode)
		return
	}

	linkID, err := ioutil.ReadAll(resp.Body)
	if err != nil {
		b.logf("failed to get playground link: %v", err)
		return
	}

	params := slack.PostMessageParameters{AsUser: true}
	_, _, err = b.slackBotAPI.PostMessageContext(ctx, event.Channel, `The above code in playground: <https://play.golang.org/p/`+string(linkID)+`>`, params)
	if err != nil {
		b.logf("%s\n", err)
		return
	}

	_, _, err = b.slackBotAPI.PostMessageContext(ctx, event.User, `Hello. I've noticed you uploaded a Go file. To facilitate collaboration and make this easier for others to share back the snippet, please consider using: <https://play.golang.org>. If you wish to not link against the playground, please use "nolink" in the message. Thank you.`, params)
	if err != nil {
		b.logf("%s\n", err)
		return
	}
}

func (b *Bot) suggestPlayground2(ctx context.Context, event *slack.MessageEvent) {
	/* if b.devMode {
		return
	}*/

	originalEventText := event.Text
	eventText := ""

	// Be nice and try to first figure out if there's any possible code in there
	/* This has a bug so don't be nice for now
	for dotPos := strings.Index(originalEventText, "```"); dotPos != -1;  dotPos = strings.Index(originalEventText, "```") {
		originalEventText = originalEventText[dotPos+3:]
		nextTripleDots := strings.Index(eventText, "```")
		if nextTripleDots == -1 {
			eventText += originalEventText
		} else {
			eventText += originalEventText[:nextTripleDots]
			originalEventText = originalEventText[nextTripleDots+3:]
		}
	}
	*/

	// Well there 's so much we can do here, the user really should have a better etiquette and not post walls of text
	if eventText == "" {
		eventText = originalEventText
	}

	requestBody := bytes.NewBufferString(eventText)

	req, err := http.NewRequest("POST", "https://play.golang.org/share", requestBody)
	if err != nil {
		b.logf("failed to get playground link: %v", err)
		return
	}
	req.Header.Set("Content-Type", "application/x-www-form-urlencoded; charset=UTF-8")
	req.Header.Add("User-Agent", "Gophers Slack bot")
	req.Header.Add("Content-Length", strconv.Itoa(len(eventText)))

	req = req.WithContext(ctx)
	resp, err := b.client.Do(req)
	if err != nil {
		b.logf("failed to get playground link: %v", err)
		return
	}
	defer resp.Body.Close()

	if resp.StatusCode != 200 {
		b.logf("got non-200 response: %v", resp.StatusCode)
		return
	}

	linkID, err := ioutil.ReadAll(resp.Body)
	if err != nil {
		b.logf("failed to get playground link: %v", err)
		return
	}

	params := slack.PostMessageParameters{AsUser: true, ThreadTimestamp: event.ThreadTimestamp}
	_, _, err = b.slackBotAPI.PostMessageContext(ctx, event.Channel, `The above code in playground: <https://play.golang.org/p/`+string(linkID)+`>`, params)
	if err != nil {
		b.logf("%s\n", err)
		return
	}

	_, _, err = b.slackBotAPI.PostMessageContext(ctx, event.User, `Hello. I've noticed you've written a large block of text (more than 9 lines). To make the conversation easier to follow the conversation and facilitate collaboration, please consider using: <https://play.golang.org> if you shared code. If you wish to not link against the playground, please start the message with "nolink". Thank you.`, params)
	if err != nil {
		b.logf("%s\n", err)
		return
	}
}

func respond(ctx context.Context, b *Bot, event *slack.MessageEvent, response string) {
	if b.devMode {
		b.logf("should reply to message %s with %s\n", event.Text, response)
	}
	params := slack.PostMessageParameters{AsUser: true, ThreadTimestamp: event.ThreadTimestamp}
	_, _, err := b.slackBotAPI.PostMessageContext(ctx, event.Channel, response, params)
	if err != nil {
		b.logf("%s\n", err)
	}
}

func respondUnfurled(ctx context.Context, b *Bot, event *slack.MessageEvent, response string) {
	if b.devMode {
		b.logf("should reply to message %s with %s\n", event.Text, response)
	}
	params := slack.PostMessageParameters{
		AsUser:          true,
		ThreadTimestamp: event.ThreadTimestamp,
		UnfurlLinks:     true,
		UnfurlMedia:     true,
	}
	_, _, err := b.slackBotAPI.PostMessageContext(ctx, event.Channel, response, params)
	if err != nil {
		b.logf("%s\n", err)
	}
}

var (
	libraryText = []string{"library for", "library in go for", "go library for"}
)

func searchLibrary(ctx context.Context, b *Bot, event *slack.MessageEvent) {
	searchTerm := strings.ToLower(event.Text)
	for _, t := range libraryText {
		if idx := strings.Index(searchTerm, t); idx != -1 {
			searchTerm = event.Text[idx+len(t):]
			break
		}
	}
	searchTerm = b.slackLinkRE.ReplaceAllString(searchTerm, "")
	searchTerm = b.emojiRE.ReplaceAllString(searchTerm, "")

	if idx := strings.Index(searchTerm, "in go"); idx != -1 {
		searchTerm = searchTerm[:idx] + searchTerm[idx+5:]
	}

	searchTerm = strings.Trim(searchTerm, "?;., ")
	if len(searchTerm) == 0 || len(searchTerm) > 100 {
		return
	}
	searchTerm = url.QueryEscape(searchTerm)
	respond(ctx, b, event, `You can try to look here: <https://godoc.org/?q=`+searchTerm+`> or here <http://go-search.org/search?q=`+searchTerm+`>`)
}

var xkcdAliases = map[string]int{
	"standards":    927,
	"compiling":    303,
	"optimization": 1691,
}

func xkcd(ctx context.Context, b *Bot, event *slack.MessageEvent) {
	// repeats some earlier work but oh well
	eventText := strings.Trim(strings.ToLower(event.Text), " \n\r")
	eventText = b.trimBot(eventText)
	eventText = strings.TrimPrefix(eventText, "xkcd:")

	// first check known aliases for certain comics
	comicID := xkcdAliases[eventText]

	// otherwise parse the number out of the evet text
	if comicID == 0 {
		// Verify it's an integer to be nice to XKCD
		num, err := strconv.Atoi(eventText)
		if err != nil {
			// pretend we didn't hear them if they give bad data
			b.logf("Error while attempting to parse XKCD string: %v\n", err)
			return
		}
		comicID = num
	}

	respondUnfurled(ctx, b, event, fmt.Sprintf("<https://xkcd.com/%d/>", comicID))
}

var regexSongNolink = regexp.MustCompile(`(?i)(nolink|song\.link)`)
var regexSongLink = regexp.MustCompile(`(?i)(?:https?://)?(open\.spotify\.com/|spotify:|soundcloud\.com/|tidal\.com/)[^\s]+`)

func songLinkHandler(ctx context.Context, b *Bot, event *slack.MessageEvent) {
	msg, params := songlink(event)
	if msg == "" {
		return
	}
	_, _, err := b.slackBotAPI.PostMessageContext(ctx, event.Channel, msg, params)
	if err != nil {
		b.logf("error while replying with song link: %s\n", err)
		return
	}
}

// songlink inspects the message for Spotify, Soundcloud, Tidal links
// It returns empty string when no reply is needed
// Otherwise it returns the reply text and params configured for threaded reply
func songlink(event *slack.MessageEvent) (string, slack.PostMessageParameters) {
	if regexSongNolink.MatchString(event.Text) || !regexSongLink.MatchString(event.Text) {
		return "", slack.PostMessageParameters{}
	}

	var out string
	links := regexSongLink.FindAllString(event.Text, -1)
	for _, link := range links {
		out = fmt.Sprintf("%s\n<https://song.link/%s>", out, link)
	}
	out = strings.TrimSpace(out)

	params := slack.PostMessageParameters{
		AsUser:          true,
		UnfurlLinks:     false,
		UnfurlMedia:     false,
		ThreadTimestamp: event.ThreadTimestamp,
	}
	return out, params
}

func (b *Bot) godoc(ctx context.Context, event *slack.MessageEvent, prefix string, position int) {
	link := event.Text[position:]
	if strings.Contains(link, " ") {
		link = link[:strings.Index(link, " ")]
	}
	link = `<https://godoc.org/` + prefix + link + `>`
	respond(ctx, b, event, link)
}

func (b *Bot) reactToEvent(ctx context.Context, event *slack.MessageEvent, reaction string) {
	if b.devMode {
		b.logf("should reply to message %s with %s\n", event.Text, reaction)
	}
	item := slack.ItemRef{
		Channel:   event.Channel,
		Timestamp: event.Timestamp,
	}
	err := b.slackBotAPI.AddReactionContext(ctx, reaction, item)
	if err != nil {
		b.logf("%s\n", err)
		return
	}
}

func stack(ctx context.Context, b *Bot, event *slack.MessageEvent) {
	var msg string
	dyno := os.Getenv("DYNO")
	switch {
	case len(dyno) >= 3:
		msg = `I'm currently powered by Heroku <https://heroku.com>.`
	default:
		msg = `I'm currently powered by Google Container Engine (GKE) <https://cloud.google.com/container-engine> and Kubernetes (k8s) <http://kubernetes.io>.`
	}
	msg += "\nYou can find my source code at: <https://github.com/gobridge/gopher>."
	respond(ctx, b, event, msg)
}

func botVersion(ctx context.Context, b *Bot, event *slack.MessageEvent) {
	respond(ctx, b, event, fmt.Sprintf("My version is: %s", b.version))
}

func flipCoin(ctx context.Context, b *Bot, event *slack.MessageEvent) {
	var msg string
	val := rand.Intn(2)
	switch val {
	case 0:
		msg = "heads"
	case 1:
		msg = "tails"
	default:
		panic(fmt.Sprintf("expected rand.Intn(2) to be 0 or 1, got %d", val))
	}
	respond(ctx, b, event, msg)
}

// NewBot will create a new Slack bot
func NewBot(slackBotAPI *slack.Client, dsClient *datastore.Client, traceClient *trace.Client, twitterAPI *anaconda.TwitterApi, httpClient Client, gerritLink, name, token, version string, devMode bool, log Logger) *Bot {
	return &Bot{
		gerritLink:  gerritLink,
		name:        name,
		token:       token,
		client:      httpClient,
		version:     version,
		devMode:     devMode,
		logf:        log,
		slackBotAPI: slackBotAPI,
		dsClient:    dsClient,
		traceClient: traceClient,
		twitterAPI:  twitterAPI,

		emojiRE:     regexp.MustCompile(`:[[:alnum:]]+:`),
		slackLinkRE: regexp.MustCompile(`<((?:@u)|(?:#c))[0-9a-z]+>`),

		users: map[string]string{},

		channels: map[string]slackChan{
			"golang-newbies": {description: "for newbie resources", welcome: true},
			"reviews":        {description: "for code reviews", welcome: true},
			"gotimefm":       {description: "for the awesome live podcast", welcome: true},
			"remotemeetup":   {description: "for remote meetup", welcome: true},
			"showandtell":    {description: "for telling the world about the thing you are working on", welcome: true},
			"jobs":           {description: "for jobs related to Go", welcome: true},

			"performance": {description: "anything and everything performance related"},
			"devops":      {description: "for devops related discussions"},
			"security":    {description: "for security related discussions"},
			"aws":         {description: "if you are interested in AWS"},
			"goreviews":   {description: "talk to the Go team about a certain CL"},
			"golang-cls":  {description: "get real time udates from the merged CL for Go itself. For a currated list of important / interesting messages follow: https://twitter.com/golang_cls"},
			"bbq":         {description: "Go controlling your bbq grill? Yes, we have that"},

			"general":    {description: "general channel", special: true},
			"golang_cls": {description: "https://twitter.com/golang_cls", special: true},
		},
	}
}<|MERGE_RESOLUTION|>--- conflicted
+++ resolved
@@ -108,15 +108,10 @@
 
 	b.logf("Determining groups ID\n")
 	childSpan = initSpan.NewChild("slackApi.GetGroups")
-
 	botGroups, err := b.slackBotAPI.GetGroupsContext(ctx, true)
+	childSpan.Finish()
 	if err != nil {
 		return fmt.Errorf("failed to get groups: %v", err)
-	}
-
-	childSpan.Finish()
-	if err != nil {
-		return err
 	}
 
 	for _, group := range botGroups {
@@ -127,7 +122,6 @@
 		}
 	}
 
-<<<<<<< HEAD
 	b.logf("Initialized %s with ID (%q) and msgprefix (%q) \n", b.name, b.id, b.msgprefix)
 	if b.opsChannel != "" {
 		params := slack.PostMessageParameters{AsUser: true}
@@ -135,13 +129,6 @@
 		//TODO: This is the hard coded channel id of #gobridge-ops
 		_, _, err = b.slackBotAPI.PostMessageContext(ctx, b.opsChannel, fmt.Sprintf(`Deployed version: %s`, b.version), params)
 		childSpan.Finish()
-=======
-	b.logf("Initialized %s with ID: %s\n", b.name, b.id)
-	params := slack.PostMessageParameters{AsUser: true}
-	childSpan = initSpan.NewChild("b.AnnouncingStartupFinish")
-	_, _, err = b.slackBotAPI.PostMessageContext(ctx, b.users["dlsniper"], fmt.Sprintf(`Deployed version: %s`, b.version), params)
-	childSpan.Finish()
->>>>>>> 3b4eac45
 
 		if err != nil {
 			b.logf(`failed to deploy version: %s`, b.version)
@@ -629,16 +616,9 @@
 
 	req, err := http.NewRequest("GET", info.URLPrivateDownload, nil)
 	if err != nil {
-<<<<<<< HEAD
-		b.logf("error creating playground request: ", err)
-		return
-	}
-=======
-		b.logf("failed to build GET request to %q: %v\n", info.URLPrivateDownload, err)
-		return
-	}
-
->>>>>>> 3b4eac45
+		b.logf("error creating playground request to %q: %v\n", info.URLPrivateDownload, err)
+		return
+	}
 	req.Header.Add("User-Agent", "Gophers Slack bot")
 	req.Header.Add("Authorization", "Bearer "+b.token)
 	req = req.WithContext(ctx)
