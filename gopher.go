--- conflicted
+++ resolved
@@ -152,15 +152,9 @@
 
 	ctx := context.Background()
 
-<<<<<<< HEAD
 	traceClient, err := trace.NewClient(ctx, googleProjectID, option.WithServiceAccountFile(googleCredentials))
 	if err != nil {
 		log.Fatalln("Unable to create trace client:", err)
-=======
-	traceClient, err := trace.NewClient(ctx, projectID, option.WithServiceAccountFile("/tmp/trace/trace.json"))
-	if err != nil {
-		log.Fatalf("failed to create trace client: %v", err)
->>>>>>> 3b4eac45
 	}
 
 	startupSpan := traceClient.NewSpan("b.main")
@@ -191,15 +185,9 @@
 	}
 	defer dsClient.Close()
 
-<<<<<<< HEAD
-	b := bot.NewBot(slackBotAPI, dsClient, traceClient, twitterAPI, traceHttpClient, gerritLink, botName, slackBotToken, BotVersion, devMode, log.Printf)
+	b := bot.NewBot(slackBotAPI, dsClient, traceClient, twitterAPI, traceHTTPClient, gerritLink, botName, slackBotToken, BotVersion, devMode, log.Printf)
 	if err := b.Init(ctx, slackBotRTM, startupSpan, opsChannel); err != nil {
 		log.Fatalln("Unable to init bot:", err)
-=======
-	b := bot.NewBot(slackBotAPI, dsClient, traceClient, twitterAPI, traceHTTPClient, gerritLink, botName, slackBotToken, botVersion, devMode, log.Printf)
-	if err = b.Init(ctx, slackBotRTM, startupSpan); err != nil {
-		panic(err)
->>>>>>> 3b4eac45
 	}
 
 	_, err = b.GetLastSeenCL(ctx)
